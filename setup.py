--- conflicted
+++ resolved
@@ -47,11 +47,8 @@
 	),
 	install_requires=[
 		'asn1crypto',
-<<<<<<< HEAD
-		'cryptography',
-=======
-        'h11>=0.14.0',
->>>>>>> 724cc363
+    'cryptography',
+    'h11>=0.14.0',
 	],
 	entry_points={
 		'console_scripts': [
